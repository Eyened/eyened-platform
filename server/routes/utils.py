--- conflicted
+++ resolved
@@ -22,12 +22,7 @@
 
 def password_hash(password: str):
     return pbkdf2_hmac(
-<<<<<<< HEAD
-        "sha256", password.encode(), os.environ["JWT_SECRET_KEY"].encode(), 10000
-=======
-        "sha256", password.encode(
-        ), os.environ["SECRET_KEY"].encode(), 10000
->>>>>>> 73e4dd75
+        "sha256", password.encode(), os.environ["SECRET_KEY"].encode(), 10000
     )
 
 
