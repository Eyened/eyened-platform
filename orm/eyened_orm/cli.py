--- conflicted
+++ resolved
@@ -82,49 +82,35 @@
 
 
 @eorm.command()
-<<<<<<< HEAD
-@click.option("-e", "--env", type=str, help="Path to .env file for environment configuration")
-def run_models(env):
-=======
-@click.option("-e", "--env", type=str)
+@click.option("-e", "--env", type=str, help="Path to .env file for environment configuration")
 @click.option("-d", "--device", type=str, default=None)
 def run_models(env, device):
->>>>>>> ed24e597
     import torch
     import tempfile
 
     from eyened_orm import Database
     from eyened_orm.inference.inference import run_inference
 
-<<<<<<< HEAD
     config = load_orm_config(env)
     database = Database(config)
     with database.get_session() as session:
-        run_inference(session, device=torch.device("cuda:0"))
-=======
-    config = get_config(env)
-    DBManager.init(env)
-    session = DBManager.get_session()
-
-    if device is None:
-        device = auto_device()
-    else:
-        device = torch.device(device)
-
-    cfi_cache_path = config.cfi_cache_path
-    if cfi_cache_path is None:
-        with tempfile.TemporaryDirectory() as temp_dir:
-            cfi_cache_path = Path(temp_dir)
-            config.cfi_cache_path = cfi_cache_path
-
-            print(f'Using temporary cfi_cache_path: {cfi_cache_path}')
-            run_inference(session, device=device, cfi_cache_path=cfi_cache_path)
-
-    else:
-        print(f'Running inference with cfi_cache_path: {cfi_cache_path}')
+        if device is None:
+            device = auto_device()
+        else:
+            device = torch.device(device)
+
+        cfi_cache_path = config.cfi_cache_path
+        if cfi_cache_path is None:
+            with tempfile.TemporaryDirectory() as temp_dir:
+                cfi_cache_path = Path(temp_dir)
+                config.cfi_cache_path = cfi_cache_path
+
+                print(f'Using temporary cfi_cache_path: {cfi_cache_path}')
+
+        else:
+            print(f'Running inference with cfi_cache_path: {cfi_cache_path}')
         run_inference(session, device=device, cfi_cache_path=cfi_cache_path)
     
->>>>>>> ed24e597
 
 
 @eorm.command()
@@ -139,13 +125,8 @@
     from eyened_orm import Database
     from .form_validation import validate_all
 
-<<<<<<< HEAD
-    config = load_orm_config(env)
-    database = Database(config)
-=======
-    
-    DBManager.init(env)
->>>>>>> ed24e597
+    config = load_orm_config(env)
+    database = Database(config)
 
     with database.get_session() as session:
         validate_all(session, print_errors)
