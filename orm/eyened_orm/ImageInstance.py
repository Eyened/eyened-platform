--- conflicted
+++ resolved
@@ -389,50 +389,7 @@
         :param creator_id: ID of the creator
         :return: list of annotations
         """
-<<<<<<< HEAD
-        return [a for a in self.Annotations
-                if a.CreatorID == creator.CreatorID]
-    
-    @classmethod
-    def make_dataframe(cls, session: Session, image_ids: list[int]) -> pd.DataFrame:
-        """
-        Make a dataframe from a list of ImageInstance objects
-        """
-        from eyened_orm import Patient, Series, Study
-
-        stmt = (
-            select(ImageInstance, Series, Study, Patient)
-            .select_from(ImageInstance)
-            .join(Series)
-            .join(Study)
-            .join(Patient)
-            .where(ImageInstance.ImageInstanceID.in_(image_ids))
-        )
-
-        rows = session.execute(stmt).all()
-
-        # Convert rows to a DataFrame
-        df = pd.DataFrame(
-            [
-                {
-                    "image_id": im.ImageInstanceID,
-                    "patient_id": pat.PatientID,
-                    "patient_identifier": pat.PatientIdentifier,
-                    "study_id": study.StudyID,
-                    "study_date": study.StudyDate,
-                    "series_id": series.SeriesID,
-                    "path": im.path,
-                }
-                for im, series, study, pat in rows
-            ]
-        )
-        return df
-
-    def __repr__(self):
-        return f"ID: {self.ImageInstanceID} @ {self.SourceInfo.SourcePath} {self.DatasetIdentifier}"
-=======
         return [a for a in self.Annotations if a.CreatorID == creator.CreatorID]
->>>>>>> 2e0c7e7b
 
 class DeviceModelBase(Base):
     Manufacturer: str = Field(max_length=45)
