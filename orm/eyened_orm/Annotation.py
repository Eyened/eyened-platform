import gzip
from datetime import datetime
from pathlib import Path
from typing import TYPE_CHECKING, Any, ClassVar, List, Optional

import numpy as np
from PIL import Image
from sqlalchemy import Column, Index, UniqueConstraint
from sqlalchemy.dialects.mysql import LONGBLOB
from sqlalchemy.orm import Session
from sqlmodel import Field, Relationship

from .base import Base

if TYPE_CHECKING:
    from eyened_orm import (AnnotationData, AnnotationType, Creator, Feature,
                            ImageInstance, Patient, Series, Study)

class AnnotationBase(Base):
    """
    Used for segmentation (i.e. masks)
    """

    # Patient is required, Study, Series and ImageInstance are optional
    # TODO: perhaps only ImageInstance is required and the others should be removed
    PatientID: int = Field(foreign_key="Patient.PatientID")

    StudyID: int | None = Field(foreign_key="Study.StudyID", default=None)
    SeriesID: int | None = Field(foreign_key="Series.SeriesID", default=None)
    ImageInstanceID: int | None = Field(
        foreign_key="ImageInstance.ImageInstanceID", ondelete="CASCADE", default=None
    )
    CreatorID: int = Field(foreign_key="Creator.CreatorID")
    FeatureID: int = Field(foreign_key="Feature.FeatureID")
    AnnotationTypeID: int = Field(foreign_key="AnnotationType.AnnotationTypeID")
    AnnotationReferenceID: int | None = Field(
        foreign_key="Annotation.AnnotationID", default=None
    )
    Inactive: bool = False



class Annotation(AnnotationBase, table=True):
    __tablename__ = "Annotation"

    __table_args__ = (
        Index("fk_Annotation_Creator1_idx", "CreatorID"),
        Index("fk_Annotation_Feature1_idx", "FeatureID"),
        Index("fk_Annotation_Study1_idx", "StudyID"),
        Index("fk_Annotation_ImageInstance1_idx", "ImageInstanceID"),
        Index("fk_Annotation_AnnotationType1_idx", "AnnotationTypeID"),
        Index("fk_Annotation_Patient1_idx", "PatientID"),
        Index("fk_Annotation_Series1_idx", "SeriesID"),
    )

    AnnotationID: int | None = Field(default=None, primary_key=True)

    DateInserted: datetime = Field(default_factory=datetime.now)

    Patient: Optional["Patient"] = Relationship(back_populates="Annotations")
    Study: Optional["Study"] = Relationship(back_populates="Annotations")
    Series: Optional["Series"] = Relationship(back_populates="Annotations")
    ImageInstance: Optional["ImageInstance"] = Relationship(
        back_populates="Annotations"
    )
    Creator: "Creator" = Relationship(back_populates="Annotations")
    
    AnnotationType: "AnnotationType" = Relationship(back_populates="Annotations")
    AnnotationReference: Optional["Annotation"] = Relationship(
        back_populates="ChildAnnotations",
        sa_relationship_kwargs={"remote_side": "Annotation.AnnotationID"},
    )

    ChildAnnotations: List["Annotation"] = Relationship(
        back_populates="AnnotationReference",
        cascade_delete=True,
    )
    # Actual data is stored in AnnotationData
    AnnotationData: List["AnnotationData"] = Relationship(
        back_populates="Annotation", cascade_delete=True
    )

<<<<<<< HEAD
=======
    @property
    def FeatureName(self):
        return self.Feature.FeatureName

    @property
    def PatientIdentifier(self):
        return self.Patient.PatientIdentifier

    @property
    def Project(self):
        return self.Patient.Project

    @property
    def ProjectName(self):
        return self.Project.ProjectName

>>>>>>> 5e8d7263
    def __repr__(self):
        return f"Annotation({self.AnnotationID}, {self.FeatureName}, {self.Creator.CreatorName})"

    @classmethod
    def create(
        cls,
        instance: "ImageInstance",
        feature: "Feature",
        creator: "Creator",
        annotationType: "AnnotationType",
    ) -> "Annotation":
        a = cls()
        a.ImageInstanceID = instance.ImageInstanceID
        a.Patient = instance.Patient
        a.Study = instance.Study
        a.Series = instance.Series
        a.Creator = creator
        a.AnnotationType = annotationType
        a.Feature = feature
        a.DateInserted = datetime.now()
        return a


def load_png(filepath: Path) -> np.ndarray:
    return np.array(Image.open(filepath))


def load_binary(filepath: Path, shape) -> np.ndarray:
    ext = filepath.suffix.lower()
    if ext == ".gz":
        with gzip.open(filepath, "rb") as f:
            raw = np.frombuffer(f.read(), dtype=np.uint8)
    else:
        with open(filepath, "rb") as f:
            raw = np.frombuffer(f.read(), dtype=np.uint8)
    return raw.reshape(shape, order="C")


class AnnotationDataBase(Base):
    """
    This is used for storing the actual data of the annotation
    """

    AnnotationID: int = Field(
        foreign_key="Annotation.AnnotationID",
        ondelete="CASCADE",
        primary_key=True,
    )
    # use -1 for all scans (e.g. enface OCT)
    ScanNr: int = Field(primary_key=True)


    ValueInt: int | None
    ValueFloat: float | None
    ValueBlob: bytes | None = Field(sa_column=Column(LONGBLOB))


class AnnotationData(AnnotationDataBase, table=True):
    __tablename__ = "AnnotationData"

    __table_args__ = (Index("fk_AnnotationData_Annotation1_idx", "AnnotationID"),)
    Annotation: "Annotation" = Relationship(back_populates="AnnotationData")

    DatasetIdentifier: str = Field(max_length=45, unique=True)
    DateModified: datetime | None = Field(
        default_factory=datetime.now, sa_column_kwargs={"onupdate": datetime.now}
    )
    MediaType: str = Field(max_length=45)

    @classmethod
    def create(
        cls,
        annotation: "Annotation",
        # file_extension: str = "png",
        scan_nr: int = 0,
        annotation_plane: str = "PRIMARY",
    ) -> "AnnotationData":
        annotation_data = cls()
        annotation_data.Annotation = annotation
        annotation_data.ScanNr = scan_nr

        return annotation_data

    @classmethod
    def by_composite_id(
        cls, session: Session, annotation_data_id: str
    ) -> "AnnotationData":
        """
        Get an AnnotationData object from a composite ID string separated by an underscore.
        (AnnotationID_ScanNr)
        """
        annotation_id, scan_nr = map(int, annotation_data_id.split("_"))
        return cls.by_pk(session, (annotation_id, scan_nr))

    def get_default_path(self, ext: str) -> str:
        a = self.Annotation
        return f"{a.Patient.PatientID}/{a.AnnotationID}_{self.ScanNr}.{ext}"

    @property
    def path(self) -> Path:
        if not self.config:
            raise ValueError("Configuration not initialized")
        return Path(self.config.annotations_path) / self.DatasetIdentifier


    def load_data(self) -> Any:
        """Load the annotation data from the file."""
        if self.MediaType == "image/png":
            return load_png(self.path)
        elif self.MediaType == "application/octet-stream":
            instance = self.Annotation.ImageInstance
            return load_binary(self.path, (instance.Rows_y, instance.Columns_x))
        else:
            raise ValueError(f"Unsupported media type {self.MediaType}")

    def get_mask(self, mask_type: str = "segmentation") -> np.ndarray:
        """
        Returns a mask based on the specified type ('segmentation' or 'questionable').

        Args:
            mask_type (str): The type of mask to return. Options are 'segmentation' or 'questionable'.

        Returns:
            np.ndarray: A 2D boolean mask.

        Raises:
            ValueError: If the annotation type is unsupported or the mask type is invalid.
        """
        data = self.load_data()
        interpretation = self.Annotation.AnnotationType.Interpretation

        if interpretation == "R/G mask":
            assert len(data.shape) == 3, "Expected color image"
            if mask_type == "segmentation":
                return data[:, :, 0] > 0  # red channel
            elif mask_type == "questionable":
                return data[:, :, 1] > 0  # green channel
            else:
                raise ValueError(f"Unsupported mask type: {mask_type}")

        elif interpretation == "Binary mask":
            assert len(data.shape) == 2, "Expected grayscale image"
            return data > 0
        else:
            raise ValueError(f"Unsupported annotation type {interpretation}")

    @property
    def segmentation_mask(self) -> np.ndarray:
        return self.get_mask("segmentation")

    @property
    def questionable_mask(self) -> np.ndarray:
        return self.get_mask("questionable")



class AnnotationTypeBase(Base):
    AnnotationTypeName: str = Field(max_length=45)
    Interpretation: str = Field(max_length=45)

class AnnotationType(AnnotationTypeBase, table=True):
    __tablename__ = "AnnotationType"

    __table_args__ = (
        UniqueConstraint(
            "AnnotationTypeName",
            "Interpretation",
            name="AnnotationTypeNameInterpretation_UNIQUE",
        ),
    )

    _name_column: ClassVar[str] = "AnnotationTypeName"

    AnnotationTypeID: int = Field(primary_key=True)

    Annotations: List["Annotation"] = Relationship(back_populates="AnnotationType")
<|MERGE_RESOLUTION|>--- conflicted
+++ resolved
@@ -13,8 +13,17 @@
 from .base import Base
 
 if TYPE_CHECKING:
-    from eyened_orm import (AnnotationData, AnnotationType, Creator, Feature,
-                            ImageInstance, Patient, Series, Study)
+    from eyened_orm import (
+        AnnotationData,
+        AnnotationType,
+        Creator,
+        Feature,
+        ImageInstance,
+        Patient,
+        Series,
+        Study,
+    )
+
 
 class AnnotationBase(Base):
     """
@@ -37,7 +46,6 @@
         foreign_key="Annotation.AnnotationID", default=None
     )
     Inactive: bool = False
-
 
 
 class Annotation(AnnotationBase, table=True):
@@ -64,7 +72,7 @@
         back_populates="Annotations"
     )
     Creator: "Creator" = Relationship(back_populates="Annotations")
-    
+
     AnnotationType: "AnnotationType" = Relationship(back_populates="Annotations")
     AnnotationReference: Optional["Annotation"] = Relationship(
         back_populates="ChildAnnotations",
@@ -80,25 +88,6 @@
         back_populates="Annotation", cascade_delete=True
     )
 
-<<<<<<< HEAD
-=======
-    @property
-    def FeatureName(self):
-        return self.Feature.FeatureName
-
-    @property
-    def PatientIdentifier(self):
-        return self.Patient.PatientIdentifier
-
-    @property
-    def Project(self):
-        return self.Patient.Project
-
-    @property
-    def ProjectName(self):
-        return self.Project.ProjectName
-
->>>>>>> 5e8d7263
     def __repr__(self):
         return f"Annotation({self.AnnotationID}, {self.FeatureName}, {self.Creator.CreatorName})"
 
@@ -150,7 +139,6 @@
     # use -1 for all scans (e.g. enface OCT)
     ScanNr: int = Field(primary_key=True)
 
-
     ValueInt: int | None
     ValueFloat: float | None
     ValueBlob: bytes | None = Field(sa_column=Column(LONGBLOB))
@@ -203,7 +191,6 @@
             raise ValueError("Configuration not initialized")
         return Path(self.config.annotations_path) / self.DatasetIdentifier
 
-
     def load_data(self) -> Any:
         """Load the annotation data from the file."""
         if self.MediaType == "image/png":
@@ -254,10 +241,10 @@
         return self.get_mask("questionable")
 
 
-
 class AnnotationTypeBase(Base):
     AnnotationTypeName: str = Field(max_length=45)
     Interpretation: str = Field(max_length=45)
+
 
 class AnnotationType(AnnotationTypeBase, table=True):
     __tablename__ = "AnnotationType"
@@ -274,4 +261,4 @@
 
     AnnotationTypeID: int = Field(primary_key=True)
 
-    Annotations: List["Annotation"] = Relationship(back_populates="AnnotationType")
+    Annotations: List["Annotation"] = Relationship(back_populates="AnnotationType")