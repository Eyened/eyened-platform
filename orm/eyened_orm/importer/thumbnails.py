--- conflicted
+++ resolved
@@ -11,62 +11,6 @@
 from eyened_orm import ImageInstance, Modality
 
 
-<<<<<<< HEAD
-def get_thumbnail_dicom(im: ImageInstance):
-    ds = pydicom.dcmread(im.path)
-    ds.decompress()
-
-    if ds.pixel_array is None:
-        return None
-    array_dimension = ds.pixel_array.ndim
-    if ds.Modality in ["OP", "SC"]:
-        assert ds.pixel_array.ndim == 2 or (
-            ds.pixel_array.ndim == 3 and ds.pixel_array.shape[-1] in [1, 3]
-        )
-        im = ds.pixel_array
-    elif ds.Modality == "OPT":
-        if array_dimension == 2:
-            im = ds.pixel_array
-        elif array_dimension == 3:
-            # enface image
-            im = ds.pixel_array.mean(axis=1)  # first base scan
-            size = np.max(im.shape)
-            im = cv2.resize(im, (size, size), interpolation=cv2.INTER_LINEAR)
-        else:
-            raise ValueError("Invalid array dimension")
-    else:
-        raise ValueError(f"Invalid modality {ds.Modality}")
-
-    return im
-
-
-def open_dot_binary(im: ImageInstance):
-    with open(im.path, "rb") as f:
-        raw = np.frombuffer(f.read(), dtype=np.uint8)
-        data = raw.reshape((-1, im.Rows_y, im.Columns_x), order="C")
-    return data
-
-
-def get_thumbnail_binary(im: ImageInstance):
-    data = open_dot_binary(im)
-    im = data.mean(axis=1)
-    size = np.max(im.shape)
-    im = im - np.min(im)  # Shift minimum to 0
-    im = im / np.max(im)  # Normalize maximum to 1
-    im = (im * 255).astype(np.uint8)  # Scale to [0, 255] and convert to uint8
-    return cv2.resize(im, (size, size), interpolation=cv2.INTER_LINEAR)
-
-
-def get_thumbnail_other(im: ImageInstance):
-    return np.array(Image.open(im.path))
-
-
-def get_thumbnail(im: ImageInstance):
-    if im.DatasetIdentifier.endswith(".dcm"):
-        np_im = get_thumbnail_dicom(im)
-    elif im.DatasetIdentifier.endswith(".binary"):
-        np_im = get_thumbnail_binary(im)
-=======
 def get2Darray(im: ImageInstance):
     pixel_array = im.pixel_array
     shape = pixel_array.shape
@@ -92,7 +36,6 @@
                     target_shape = (w, int(h / aspect_ratio))
 
                 return cv2.resize(np_im, target_shape, interpolation=cv2.INTER_LINEAR)
->>>>>>> 2e0c7e7b
     else:
         return pixel_array
 
@@ -140,53 +83,12 @@
             progressive=True,
         )
 
-<<<<<<< HEAD
-    return thumbnail_identifier
-
-
-def update_thumbnails_for_images(
-    session,
-    images: list[ImageInstance],
-    thumbnails_path: Path,
-    secret_key: str,
-    N=1000,
-    print_errors=False,
-):
-    for i, image in enumerate(tqdm(images)):
-        if image.path.suffix == ".json":
-            image.ThumbnailPath = None
-        else:
-            try:
-                thumbnail_identifier = save_thumbnails(
-                    image, Path(thumbnails_path), secret=secret_key
-                )
-            except Exception as e:
-                print(
-                    f"Error generating thumbnail for image {image.ImageInstanceID}: {e}"
-                )
-                thumbnail_identifier = ""
-            image.ThumbnailPath = thumbnail_identifier
-
-        if (i + 1) % N == 0:
-            session.commit()
-    session.commit()
-=======
->>>>>>> 2e0c7e7b
 
 def get_missing_thumbnail_images(session, where, include_failed=False):
     where = ImageInstance.ThumbnailPath == None
     if include_failed:
         where = where | (ImageInstance.ThumbnailPath == "")
 
-<<<<<<< HEAD
-def update_thumbnails(
-    session, thumbnails_path, secret_key, update_failed=False, print_errors=False
-):
-    where = ImageInstance.ThumbnailPath == None
-    if update_failed:
-        where = where | (ImageInstance.ThumbnailPath == "")
-=======
->>>>>>> 2e0c7e7b
     images = (
         session.execute(select(ImageInstance).where(where).order_by(func.random()))
         .scalars()
@@ -217,13 +119,7 @@
                     f"Error generating thumbnail for image {image.ImageInstanceID}: {e}"
                 )
 
-<<<<<<< HEAD
-    update_thumbnails_for_images(
-        session, images, thumbnails_path, secret_key, print_errors=print_errors
-    )
-=======
         session.add(image)
         if (i + 1) % N == 0:
             session.commit()
-    session.commit()
->>>>>>> 2e0c7e7b
+    session.commit()