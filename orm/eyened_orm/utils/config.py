from datetime import date
from pathlib import Path
from typing import Optional
<<<<<<< HEAD
import importlib.resources

from pydantic import Field
from pydantic_settings import (BaseSettings, PydanticBaseSettingsSource,
                               SettingsConfigDict)
=======

from pydantic import Field
from pydantic_settings import (
    BaseSettings,
    PydanticBaseSettingsSource,
    SettingsConfigDict,
)
>>>>>>> 28d99a41


class DatabaseSettings(BaseSettings):
    model_config = SettingsConfigDict(case_sensitive=False, extra="ignore")

    """Database configuration settings"""
    user: str = Field(description="Database username", validation_alias="DB_USER")
    password: str = Field(
        description="Database password", validation_alias="DB_PASSWORD"
    )
    host: str = Field(description="Database host", validation_alias="DB_HOST")
    database: str = Field(description="Database name", validation_alias="DB_NAME")
    port: str = Field(description="Database port", validation_alias="DB_PORT")
    raise_on_warnings: bool = True

    # this is just customizing pydantic settings to prioritize the .env file over the environment variables
    @classmethod
    def settings_customise_sources(
        cls,
        settings_cls: type[BaseSettings],
        init_settings: PydanticBaseSettingsSource,
        env_settings: PydanticBaseSettingsSource,
        dotenv_settings: PydanticBaseSettingsSource,
        file_secret_settings: PydanticBaseSettingsSource,
    ) -> tuple[PydanticBaseSettingsSource, ...]:
        return dotenv_settings, env_settings, init_settings, file_secret_settings


class EyenedORMConfig(BaseSettings):
    model_config = SettingsConfigDict(case_sensitive=False, extra="ignore")

    """Global configuration for Eyened platform"""
    # Database configuration
    database: Optional[DatabaseSettings] = None

    secret_key: str = Field(
        default="6f4b661212",
        description="Secret key used to generate hashes deterministically for password hashing and anonymisation and obfuscation of file names. "
        "If not set, the db_id will be used as the filename",
    )

    # Basic configuration
    images_basepath: str = Field(
        default="/images",
        description="The folder containing local image data. "
<<<<<<< HEAD
                    "All local images linked in the eyened database should be stored in this folder (or descendants). "
                    "When running in Docker, this should be set to the host machine's path to the images. "
                    "The Docker container will mount this path to /images internally. "
                    "File references in the database will be relative to this folder. "
                    "This folder should be served if used with the eyened-viewer"
    )
    storage_basepath: str = Field(
        default="/storage",
        description="Base path for storage of annotations, thumbnails and trash. "
                    "Annotations will be stored in <storage_basepath>/annotations "
                    "thumbnails in <storage_basepath>/thumbnails "
                    "and trash in <storage_basepath>/trash"
    )
    
    @property
    def annotations_path(self) -> Path:
        return Path(self.storage_basepath) / "annotations"
    
    @property
    def thumbnails_path(self) -> Path:
        return Path(self.storage_basepath) / "thumbnails"
    
    @property
    def trash_path(self) -> Path:
        return Path(self.storage_basepath) / "trash"
    
=======
        "All local images linked in the eyened database should be stored in this folder (or descendants). "
        "File references in the database will be relative to this folder. "
        "This folder should be served if used with the eyened-viewer",
    )
    images_basepath_host: Optional[str] = Field(
        None,
        description="The host machine's images_basepath. This is different from images_basepath in that images_basepath is always local (/images in the container) and images_basepath_host is the path in the host machine. They may be the same if running outside of Docker.",
    )
    annotations_zarr_basepath: str = Field(
        default="/storage/annotations_zarr",
        description="Path to the folder containing annotations zarr arrays. "
        "Used by the platform for reading and writing annotations",
    )
    annotations_path: str = Field(
        default="/storage/annotations",
        description="Path to the folder containing annotations. "
        "Used by the platform for reading and writing annotations",
    )
    thumbnails_path: str = Field(
        default="/storage/thumbnails",
        description="Folder containing the thumbnail structure. "
        "Used by the ORM to read thumbnails and by the importer to write thumbnails on insertion",
    )
    cfi_cache_path: Optional[str] = Field(
        default=None,
        description="Path of a cache for fundus images. "
        "Used by the importer to write a preprocessed version of the images.",
    )

>>>>>>> 28d99a41
    default_study_date: Optional[date] = Field(
        date(1970, 1, 1),
        description="Default date for new studies. "
        "When the importer needs to create new studies and it does not receive a study date, "
        "it will use this default date. Defaults to 1970-01-01",
    )

    # Extra options
    image_server_url: Optional[str] = Field(
        None,
        description="URL of the image server endpoint. "
        "Used by the orm to generate urls to images as <image_server_url>/<dataset_identifier>",
    )
<<<<<<< HEAD
    
=======
    trash_path: Optional[str] = Field(
        None,
        description="Folder to move deleted annotations / form_annotations to when deleted from the ORM. "
        "If not set, the annotations will not be moved to a trash folder",
    )

>>>>>>> 28d99a41
    # this is just customizing pydantic settings to prioritize the .env file over the environment variables
    @classmethod
    def settings_customise_sources(
        cls,
        settings_cls: type[BaseSettings],
        init_settings: PydanticBaseSettingsSource,
        env_settings: PydanticBaseSettingsSource,
        dotenv_settings: PydanticBaseSettingsSource,
        file_secret_settings: PydanticBaseSettingsSource,
    ) -> tuple[PydanticBaseSettingsSource, ...]:
        return dotenv_settings, env_settings, init_settings, file_secret_settings


def get_config(env:str | None = None) -> EyenedORMConfig:
    """
    Load configuration from the appropriate environment file.

    Args:
        env: Environment to load configuration for (dev, prod, eyened, etc.)

    Returns:
        EyenedConfig: Configuration object
    """
<<<<<<< HEAD
    if env is None:
        env_file = f".env"
    else:
        env_file = f"{env}.env"
    
    package_root = Path(importlib.resources.files("eyened_orm"))   
    env_path = package_root / "environments" / env_file
    
=======
    env_file = f"config.{env}.env"
    dir_path = Path(__file__).parent.parent
    env_path = dir_path / env_file

>>>>>>> 28d99a41
    if not env_path.exists():
        raise FileNotFoundError(
            f"Environment file {env_file} does not exist at {env_path}. Did you forget to create it?"
        )

    db_settings = DatabaseSettings(_env_file=env_path, _env_file_encoding="utf-8")
    config = EyenedORMConfig(_env_file=env_path, _env_file_encoding="utf-8")
    config.database = db_settings

    return config<|MERGE_RESOLUTION|>--- conflicted
+++ resolved
@@ -1,13 +1,7 @@
+import importlib.resources
 from datetime import date
 from pathlib import Path
 from typing import Optional
-<<<<<<< HEAD
-import importlib.resources
-
-from pydantic import Field
-from pydantic_settings import (BaseSettings, PydanticBaseSettingsSource,
-                               SettingsConfigDict)
-=======
 
 from pydantic import Field
 from pydantic_settings import (
@@ -15,7 +9,6 @@
     PydanticBaseSettingsSource,
     SettingsConfigDict,
 )
->>>>>>> 28d99a41
 
 
 class DatabaseSettings(BaseSettings):
@@ -61,34 +54,6 @@
     images_basepath: str = Field(
         default="/images",
         description="The folder containing local image data. "
-<<<<<<< HEAD
-                    "All local images linked in the eyened database should be stored in this folder (or descendants). "
-                    "When running in Docker, this should be set to the host machine's path to the images. "
-                    "The Docker container will mount this path to /images internally. "
-                    "File references in the database will be relative to this folder. "
-                    "This folder should be served if used with the eyened-viewer"
-    )
-    storage_basepath: str = Field(
-        default="/storage",
-        description="Base path for storage of annotations, thumbnails and trash. "
-                    "Annotations will be stored in <storage_basepath>/annotations "
-                    "thumbnails in <storage_basepath>/thumbnails "
-                    "and trash in <storage_basepath>/trash"
-    )
-    
-    @property
-    def annotations_path(self) -> Path:
-        return Path(self.storage_basepath) / "annotations"
-    
-    @property
-    def thumbnails_path(self) -> Path:
-        return Path(self.storage_basepath) / "thumbnails"
-    
-    @property
-    def trash_path(self) -> Path:
-        return Path(self.storage_basepath) / "trash"
-    
-=======
         "All local images linked in the eyened database should be stored in this folder (or descendants). "
         "File references in the database will be relative to this folder. "
         "This folder should be served if used with the eyened-viewer",
@@ -118,7 +83,6 @@
         "Used by the importer to write a preprocessed version of the images.",
     )
 
->>>>>>> 28d99a41
     default_study_date: Optional[date] = Field(
         date(1970, 1, 1),
         description="Default date for new studies. "
@@ -132,16 +96,12 @@
         description="URL of the image server endpoint. "
         "Used by the orm to generate urls to images as <image_server_url>/<dataset_identifier>",
     )
-<<<<<<< HEAD
-    
-=======
     trash_path: Optional[str] = Field(
         None,
         description="Folder to move deleted annotations / form_annotations to when deleted from the ORM. "
         "If not set, the annotations will not be moved to a trash folder",
     )
 
->>>>>>> 28d99a41
     # this is just customizing pydantic settings to prioritize the .env file over the environment variables
     @classmethod
     def settings_customise_sources(
@@ -155,7 +115,7 @@
         return dotenv_settings, env_settings, init_settings, file_secret_settings
 
 
-def get_config(env:str | None = None) -> EyenedORMConfig:
+def get_config(env: str | None = None) -> EyenedORMConfig:
     """
     Load configuration from the appropriate environment file.
 
@@ -165,21 +125,14 @@
     Returns:
         EyenedConfig: Configuration object
     """
-<<<<<<< HEAD
     if env is None:
-        env_file = f".env"
+        env_file = ".env"
     else:
         env_file = f"{env}.env"
-    
-    package_root = Path(importlib.resources.files("eyened_orm"))   
+
+    package_root = Path(importlib.resources.files("eyened_orm"))
     env_path = package_root / "environments" / env_file
-    
-=======
-    env_file = f"config.{env}.env"
-    dir_path = Path(__file__).parent.parent
-    env_path = dir_path / env_file
 
->>>>>>> 28d99a41
     if not env_path.exists():
         raise FileNotFoundError(
             f"Environment file {env_file} does not exist at {env_path}. Did you forget to create it?"
