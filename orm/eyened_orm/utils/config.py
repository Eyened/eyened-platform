--- conflicted
+++ resolved
@@ -60,14 +60,11 @@
     images_basepath_host: Optional[str] = Field(
         None,
         description="The host machine's images_basepath. This is different from images_basepath in that images_basepath is always local (/images in the container) and images_basepath_host is the path in the host machine. They may be the same if running outside of Docker.",
-<<<<<<< HEAD
-=======
     )
     annotations_zarr_basepath: str = Field(
         default="/storage/annotations_zarr",
         description="Path to the folder containing annotations zarr arrays. "
         "Used by the platform for reading and writing annotations",
->>>>>>> 28d99a41
     )
     annotations_path: str = Field(
         default="/storage/annotations",
