{
 "cells": [
  {
   "cell_type": "code",
   "execution_count": null,
   "metadata": {},
   "outputs": [],
   "source": [
    "from eyened_orm import ImageInstance,  Database\n",
    "from sqlalchemy import select, func\n",
    "from random import sample\n",
    "from eyened_orm.importer.thumbnails import get_thumbnail"
   ]
  },
  {
   "cell_type": "code",
<<<<<<< HEAD
   "execution_count": 5,
=======
   "execution_count": null,
   "metadata": {},
   "outputs": [],
   "source": [
    "database = Database('../../dev/.env')\n",
    "session = database.create_session()"
   ]
  },
  {
   "cell_type": "code",
   "execution_count": null,
>>>>>>> 10b97913
   "metadata": {},
   "outputs": [],
   "source": [
    "images = session.scalars(select(ImageInstance).order_by(func.random()).limit(2000)).all()"
   ]
  },
  {
   "cell_type": "code",
<<<<<<< HEAD
   "execution_count": 7,
   "metadata": {},
   "outputs": [],
   "source": [
    "images_binary = [im for im in images if str(im.path).endswith(\".binary\")]\n",
    "images_dicom = [im for im in images if str(im.path).endswith(\".dcm\")]\n",
    "images_png = [im for im in images if str(im.path).endswith(\".png\")]"
=======
   "execution_count": null,
   "metadata": {},
   "outputs": [],
   "source": [
    "images_binary = [im for im in images if im.path.suffix == \".binary\"]\n",
    "images_dicom = [im for im in images if im.path.suffix == \".dcm\"]\n",
    "images_png = [im for im in images if im.path.suffix == \".png\"]"
>>>>>>> 10b97913
   ]
  },
  {
   "cell_type": "code",
<<<<<<< HEAD
   "execution_count": 5,
=======
   "execution_count": null,
>>>>>>> 10b97913
   "metadata": {},
   "outputs": [],
   "source": [
    "def plot(ims_sample):\n",
    "    import numpy as np\n",
    "\n",
    "    import matplotlib.pyplot as plt\n",
    "    \n",
    "    fig, axs = plt.subplots(2, 4, figsize=(15, 8))\n",
    "    axs = axs.flatten()\n",
    "\n",
    "    for i, (im) in enumerate(ims_sample):\n",
    "        print(im.ImageInstanceID, im.path)\n",
<<<<<<< HEAD
    "        # try:\n",
    "        # Use the read_thumbnail function defined earlier to get the image\n",
    "        if str(im.path).endswith(\".json\"):\n",
    "            continue\n",
=======
>>>>>>> 10b97913
    "        img = get_thumbnail(im)\n",
    "        if img is not None:\n",
    "            if img.ndim == 3:\n",
    "                axs[i].imshow(img)\n",
    "            else:\n",
    "                axs[i].imshow(img, cmap=\"gray\")\n",
    "            \n",
    "        axs[i].set_title(f\"ID: {im.ImageInstanceID}\")\n",
    "        axs[i].axis('off')\n",
    "\n",
    "    plt.tight_layout()\n",
    "    plt.show()"
   ]
  },
  {
   "cell_type": "code",
   "execution_count": null,
   "metadata": {},
   "outputs": [],
   "source": [
    "ims_sample = sample(images_png, 8)\n",
    "plot(ims_sample)"
   ]
  },
  {
   "cell_type": "code",
   "execution_count": null,
   "metadata": {},
   "outputs": [],
   "source": [
    "ims_sample = sample(images_dicom, 8)\n",
    "plot(ims_sample)"
   ]
  },
  {
   "cell_type": "code",
   "execution_count": null,
   "metadata": {},
   "outputs": [],
   "source": [
    "ims_sample = sample(images_binary, 8)\n",
    "plot(ims_sample)"
   ]
  }
 ],
 "metadata": {
  "kernelspec": {
   "display_name": ".venv",
   "language": "python",
   "name": "python3"
  },
  "language_info": {
   "codemirror_mode": {
    "name": "ipython",
    "version": 3
   },
   "file_extension": ".py",
   "mimetype": "text/x-python",
   "name": "python",
   "nbconvert_exporter": "python",
   "pygments_lexer": "ipython3",
   "version": "3.12.2"
  }
 },
 "nbformat": 4,
 "nbformat_minor": 2
}<|MERGE_RESOLUTION|>--- conflicted
+++ resolved
@@ -14,9 +14,6 @@
   },
   {
    "cell_type": "code",
-<<<<<<< HEAD
-   "execution_count": 5,
-=======
    "execution_count": null,
    "metadata": {},
    "outputs": [],
@@ -28,7 +25,6 @@
   {
    "cell_type": "code",
    "execution_count": null,
->>>>>>> 10b97913
    "metadata": {},
    "outputs": [],
    "source": [
@@ -37,15 +33,6 @@
   },
   {
    "cell_type": "code",
-<<<<<<< HEAD
-   "execution_count": 7,
-   "metadata": {},
-   "outputs": [],
-   "source": [
-    "images_binary = [im for im in images if str(im.path).endswith(\".binary\")]\n",
-    "images_dicom = [im for im in images if str(im.path).endswith(\".dcm\")]\n",
-    "images_png = [im for im in images if str(im.path).endswith(\".png\")]"
-=======
    "execution_count": null,
    "metadata": {},
    "outputs": [],
@@ -53,16 +40,11 @@
     "images_binary = [im for im in images if im.path.suffix == \".binary\"]\n",
     "images_dicom = [im for im in images if im.path.suffix == \".dcm\"]\n",
     "images_png = [im for im in images if im.path.suffix == \".png\"]"
->>>>>>> 10b97913
    ]
   },
   {
    "cell_type": "code",
-<<<<<<< HEAD
-   "execution_count": 5,
-=======
    "execution_count": null,
->>>>>>> 10b97913
    "metadata": {},
    "outputs": [],
    "source": [
@@ -76,13 +58,6 @@
     "\n",
     "    for i, (im) in enumerate(ims_sample):\n",
     "        print(im.ImageInstanceID, im.path)\n",
-<<<<<<< HEAD
-    "        # try:\n",
-    "        # Use the read_thumbnail function defined earlier to get the image\n",
-    "        if str(im.path).endswith(\".json\"):\n",
-    "            continue\n",
-=======
->>>>>>> 10b97913
     "        img = get_thumbnail(im)\n",
     "        if img is not None:\n",
     "            if img.ndim == 3:\n",
